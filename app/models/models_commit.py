<<<<<<< HEAD
from pydantic import BaseModel, Field
from enum import Enum
=======
from pydantic import BaseModel
from datetime import datetime
>>>>>>> 297245ec
from typing import List, Optional
class File(BaseModel):
    filename: str
    additions: int
    deletions: int
    changes: int
    status: str
    raw_url: str
    blob_url: str
    patch: Optional[str]
<<<<<<< HEAD

=======
>>>>>>> 297245ec
class Commit(BaseModel):
    created_at: Optional[str]
    sha: str
    author: str
    date: str
    message: str
    url: str
    author_email: str
    description: Optional[str]
    author_url: str
<<<<<<< HEAD
    repo_id: str
    files: List[File]

class CommitType(str, Enum):
    """
    Classify this commit into EXACTLY ONE of the following categories based on its primary purpose:
    FEATURE: New functionality, capabilities, or user-facing enhancements
    BUG: Correction of errors, unexpected behavior, or issues affecting functionality
    REFACTOR: Code restructuring, optimization, or cleanup without changing external behavior
    DOCS: Documentation updates, comments, README changes, or other non-code explanatory content
    TEST: Addition or modification of test cases, test infrastructure, or testing utilities
    STYLE: Code formatting, whitespace changes, or other cosmetic adjustments
    CHORE: Routine maintenance tasks, dependency updates, version bumps, or build process changes
    MILESTONE: Significant project achievement, version release, or major integration point
    WARNING: Introduction of potential issues, technical debt, or code that requires future attention
    """
    FEATURE = "FEATURE"
    BUG = "BUG"
    REFACTOR = "REFACTOR"
    DOCS = "DOCS"
    TEST = "TEST"
    STYLE = "STYLE"
    CHORE = "CHORE"
    MILESTONE = "MILESTONE"
    WARNING = "WARNING"

    def __str__(self):
        return self.value

class SubCommitAnalysis(BaseModel):
    """
    Represents a logical unit of work identified within a larger commit.
    
    A SubCommit is a focused, single-purpose change that may be part of a larger commit.
    For example, a single GitHub commit might contain multiple logical changes like
    fixing a bug, updating documentation, and refactoring code - each would be a separate SubCommit.
    """
    title: str = Field(description="A concise, descriptive title summarizing this specific unit of work within the commit.")
    idea: str = Field(description="The core concept or purpose behind this specific change, explaining the 'why' of this particular modification.")
    description: str = Field(description="A detailed technical explanation of what was changed, how it works, why it matters, and any potential implications or considerations.")
    type: CommitType = Field(description="The category of change (e.g., 'bug fix', 'feature', 'refactoring', 'documentation', 'performance', 'security', etc.).")
    commit_sha: str = Field(default="", description="IGNORE THIS FIELD. It is automatically populated by the system.")
    epic: str = Field(default="", description="IGNORE THIS FIELD. It is automatically populated by the system.")
    
class SubCommitAnalysisList(BaseModel):
    """
    Represents a collection of logical units of work (SubCommits) identified within a single GitHub commit.
    
    Since many commits modify multiple files and address multiple concerns or topics,
    this model contains all the distinct logical units of work that were identified
    within a single commit. Each SubCommit focuses on ONE logical change, even if
    the original commit contained multiple unrelated changes.
    """
    analysis: List[SubCommitAnalysis] = Field(description="The list of SubCommit analyses, where each item represents a distinct, focused unit of work identified within the original commit.")

class Epic(BaseModel):
    """
    Represents an Epic, grouping related sub-commits.
    """
    title: str = Field(description="Generate a full very short title for an epic given the subcommits lists, must be very precise the title representing the changes in the subcommits")

class SubCommitNeighbors(BaseModel):
    """
    Represents the neighboring sub-commits of a given sub-commit.
    This model contains a list of the most semantically similar sub-commits to a given input sub-commit.
    """
    subcommits: List[SubCommitAnalysis] = Field(description="The list of sub-commits that are the most similar neighbors to the given sub-commit, based on semantic similarity.")
=======
    files: List[File]
class CommitAnalysis(BaseModel):
    id: int
    created_at: datetime
    title: str
    idea: str
    description: str
    commit_sha: str
    type: str
>>>>>>> 297245ec
<|MERGE_RESOLUTION|>--- conflicted
+++ resolved
@@ -1,11 +1,7 @@
-<<<<<<< HEAD
 from pydantic import BaseModel, Field
 from enum import Enum
-=======
-from pydantic import BaseModel
-from datetime import datetime
->>>>>>> 297245ec
 from typing import List, Optional
+
 class File(BaseModel):
     filename: str
     additions: int
@@ -15,10 +11,7 @@
     raw_url: str
     blob_url: str
     patch: Optional[str]
-<<<<<<< HEAD
 
-=======
->>>>>>> 297245ec
 class Commit(BaseModel):
     created_at: Optional[str]
     sha: str
@@ -29,8 +22,7 @@
     author_email: str
     description: Optional[str]
     author_url: str
-<<<<<<< HEAD
-    repo_id: str
+    repo_id: int = 0
     files: List[File]
 
 class CommitType(str, Enum):
@@ -97,14 +89,3 @@
     This model contains a list of the most semantically similar sub-commits to a given input sub-commit.
     """
     subcommits: List[SubCommitAnalysis] = Field(description="The list of sub-commits that are the most similar neighbors to the given sub-commit, based on semantic similarity.")
-=======
-    files: List[File]
-class CommitAnalysis(BaseModel):
-    id: int
-    created_at: datetime
-    title: str
-    idea: str
-    description: str
-    commit_sha: str
-    type: str
->>>>>>> 297245ec
