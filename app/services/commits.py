import os
from github import Github
from typing import List, Optional
from app.models.models_commit import Commit, File, SubCommitAnalysis, Repository
from app.config.settings import settings
from app.logger.logger import logger
from app.services import supabase_service

<<<<<<< HEAD
# Add this custom exception class
class AlreadyAnalyzedRepositoryError(Exception):
    """Exception raised when a repository has already been analyzed."""
    pass

async def get_repository_commits(repo_url: str, access_token: Optional[str] = settings.GITHUB_ACCESS_TOKEN, branch: str = None, path: str = None) -> List[Commit]:
=======
def get_repository_commits(repo_name: str="octokerbs/50Cent-Dolar-Blue-Bot", access_token: Optional[str] = os.getenv("GITHUB_ACCESS_TOKEN"), branch: str = None, path: str = None) -> List[Commit]:
>>>>>>> 8b0aec71
    """
    Get all commits from a GitHub repository.
    Args:
        repo_url: The URL of the repository (e.g., "https://github.com/username/repo")
        access_token: GitHub personal access token (optional)
        branch: The branch to get commits from (optional)
        path: The path to filter commits by (optional)
        
    Returns:
        List of Commit objects
    """
    
    g = Github(access_token, per_page=100, retry=3) if access_token else Github()

    try:
        logger.info(f"Fetching commits from repo: {repo_url}, branch: {branch}, path: {path}")
        repo_name = repo_url.split("github.com/")[1]
        repo_name = repo_name.replace(".git", "") if repo_name.endswith(".git") else repo_name
        try:
            repo = g.get_repo(repo_name)
            print(repo)
            logger.info(f"Repository found: {repo.full_name}")
        except Exception as e:
            logger.error(f"Error finding repository: {e}")
            return []

        # Store repository information
        repo_data = Repository(
            id=str(repo.id),
            name=repo.owner.login + "/" + repo.name,
            url=repo.url,
        )
        try:
            repo_storage_result = supabase_service.store_repo([repo_data])
            logger.info(f"Repository storage result: {repo_storage_result}")
            
            # Check if the repository already exists
            if "error" in repo_storage_result and repo_storage_result.get("code") == "duplicate_key":
                raise AlreadyAnalyzedRepositoryError(f"Repository {repo_url} has already been analyzed.")
                
        except Exception as e:
            if isinstance(e, AlreadyAnalyzedRepositoryError):
                raise e
            logger.error(f"Error storing repository: {str(e)}")
        
        if branch and path:
            try:
                commits = repo.get_commits(sha=branch, path=path)
                logger.info(f"Fetching commits from branch: {branch} and path: {path}")
            except Exception as e:
                logger.error(f"Error fetching commits from branch {branch} and path {path}: {e}")
                return []
        elif branch:
            try:
                commits = repo.get_commits(sha=branch)
                logger.info(f"Fetching commits from branch: {branch}")
            except Exception as e:
                logger.error(f"Error fetching commits from branch {branch}: {e}")
                return []
        else:
            try:
                commits = repo.get_commits()
                logger.info("Fetching all commits from default branch")
            except Exception as e:
                logger.error(f"Error fetching commits from default branch: {e}")
                return []
        
        # Process commits in batches for better memory management
        batch_size = settings.BATCH_SIZE if hasattr(settings, 'BATCH_SIZE') else 50
        commit_list = []
        
        # Get total count for logging
        total_commits = commits.totalCount
        logger.info(f"Total commits to process: {total_commits}")
        
        # Process commits in batches to avoid memory issues with large repositories
        for i, commit in enumerate(commits):
            try:
                full_commit = repo.get_commit(commit.sha)
                logger.debug(f"Processing commit: {full_commit.sha}")

                files = full_commit.files
                commit_files = []
                for file in files:
                    commit_files.append(File(
                        filename=file.filename,
                        additions=file.additions,
                        deletions=file.deletions,
                        changes=file.changes,
                        status=file.status,
                        raw_url=file.raw_url,
                        blob_url=file.blob_url,
                        patch=file.patch,
                    ))
                
                # Handle case where author might be None
                author_login = full_commit.author.login if full_commit.author else "anonymous"
                author_url = full_commit.author.url if full_commit.author else ""
                
                commit_data = Commit(
                    sha=full_commit.sha,
                    author=author_login,
                    date=str(full_commit.commit.author.date),
                    message=full_commit.commit.message,
                    url=full_commit.url,
                    author_email=full_commit.commit.author.email,
                    description="",
                    author_url=author_url,
                    repo_id=str(repo.id),
                    files=commit_files
                )
                commit_list.append(commit_data)
                
                # Log progress periodically
                if (i + 1) % batch_size == 0:
                    logger.info(f"Processed {i + 1}/{total_commits} commits")
                    
            except Exception as e:
                logger.error(f"Error processing commit {commit.sha}: {str(e)}")
                # Continue with the next commit instead of failing the entire process
                continue
     
        # Store commits
        if commit_list:
            commit_storage_result = await supabase_service.store_commits(commit_list)
            logger.info(f"Commit storage result: {commit_storage_result}")
            
            if "existing_commits" in commit_storage_result and len(commit_list) == len(commit_storage_result["existing_commits"]):
                logger.info("All commits already analyzed.")
                return []  # Or return a specific message indicating all commits were already analyzed
            elif "inserted_commits" in commit_storage_result:
                logger.info(f"Successfully fetched {len(commit_list)} commits and stored them with analyses.")
                return commit_list
            else:
                logger.warning("No commits were stored or all already existed, but the 'existing_commits' key wasn't present.")
                return []

        logger.info(f"No commits to store.")
        return []
    
    except AlreadyAnalyzedRepositoryError as e:
        logger.warning(f"Repository {repo_url} has already been analyzed.")
        raise e
    except Exception as e:
        logger.error(f"Error fetching commits: {e}")
        return []

async def get_new_repository_commits(repo_url: str, access_token: Optional[str] = settings.GITHUB_ACCESS_TOKEN, branch: str = None, path: str = None) -> List[Commit]:
    """
    Get only new commits from a GitHub repository that haven't been analyzed yet.
    
    Args:
        repo_url: The URL of the repository (e.g., "https://github.com/username/repo")
        access_token: GitHub personal access token (optional)
        branch: The branch to get commits from (optional)
        path: The path to filter commits by (optional)
        
    Returns:
        List of new Commit objects that haven't been analyzed yet
    """
    
    g = Github(access_token) if access_token else Github()

    try:
        logger.info(f"Fetching new commits from repo: {repo_url}, branch: {branch}, path: {path}")
        repo_name = repo_url.split("github.com/")[1]
        repo_name = repo_name.replace(".git", "") if repo_name.endswith(".git") else repo_name
        try:
            repo = g.get_repo(repo_name)
            logger.info(f"Repository found: {repo.full_name}")
        except Exception as e:
            logger.error(f"Error finding repository: {e}")
            return []

        # Get repository ID
        repo_id = str(repo.id)
        
        # Fetch existing commits from Supabase for this repository
        supabase = supabase_service.get_client()
        if not supabase:
            logger.error("Failed to initialize Supabase client")
            return []
            
        existing_commits_result = supabase.table('commits').select('sha').eq('repo_id', repo_id).execute()
        existing_commit_shas = {item['sha'] for item in existing_commits_result.data} if existing_commits_result.data else set()
        logger.info(f"Found {len(existing_commit_shas)} existing commits in the database for repository {repo_id}")
        
        # Fetch all commits from GitHub
        if branch and path:
            try:
                commits = repo.get_commits(sha=branch, path=path)
                logger.info(f"Fetching commits from branch: {branch} and path: {path}")
            except Exception as e:
                logger.error(f"Error fetching commits from branch {branch} and path {path}: {e}")
                return []
        elif branch:
            try:
                commits = repo.get_commits(sha=branch)
                logger.info(f"Fetching commits from branch: {branch}")
            except Exception as e:
                logger.error(f"Error fetching commits from branch {branch}: {e}")
                return []
        else:
            try:
                commits = repo.get_commits()
                logger.info("Fetching all commits from default branch")
            except Exception as e:
                logger.error(f"Error fetching commits from default branch: {e}")
                return []
        
        # Process commits in batches for better memory management
        batch_size = settings.BATCH_SIZE if hasattr(settings, 'BATCH_SIZE') else 50
        commit_list = []
        
        # Get total count for logging
        total_commits = commits.totalCount
        logger.info(f"Total commits to check: {total_commits}")
        processed_count = 0
        new_count = 0
        
        for commit in commits:
            processed_count += 1
            
            # Skip if commit already exists in database
            if commit.sha in existing_commit_shas:
                logger.debug(f"Skipping existing commit: {commit.sha}")
                continue
                
            new_count += 1
            try:
                full_commit = repo.get_commit(commit.sha)
                logger.debug(f"Processing new commit: {full_commit.sha}")

<<<<<<< HEAD
                files = full_commit.files
                commit_files = []
                for file in files:
                    commit_files.append(File(
                        filename=file.filename,
                        additions=file.additions,
                        deletions=file.deletions,
                        changes=file.changes,
                        status=file.status,
                        raw_url=file.raw_url,
                        blob_url=file.blob_url,
                        patch=file.patch,
                    ))
                
                # Handle case where author might be None
                author_login = full_commit.author.login if full_commit.author else "anonymous"
                author_url = full_commit.author.url if full_commit.author else ""
                
                commit_data = Commit(
                    sha=full_commit.sha,
                    author=author_login,
                    date=str(full_commit.commit.author.date),
                    message=full_commit.commit.message,
                    url=full_commit.url,
                    author_email=full_commit.commit.author.email,
                    description="",
                    author_url=author_url,
                    repo_id=repo_id,
                    files=commit_files
                )
                commit_list.append(commit_data)
                
                # Log progress periodically
                if processed_count % batch_size == 0:
                    logger.info(f"Processed {processed_count}/{total_commits} commits, found {new_count} new commits")
                    
            except Exception as e:
                logger.error(f"Error processing commit {commit.sha}: {str(e)}")
                # Continue with the next commit instead of failing the entire process
                continue
     
        logger.info(f"Completed processing {processed_count} commits, found {new_count} new commits")
        
        # Store new commits
        if commit_list:
            commit_storage_result = await supabase_service.store_commits(commit_list)
            logger.info(f"New commit storage result: {commit_storage_result}")
            
            if "inserted_commits" in commit_storage_result:
                logger.info(f"Successfully fetched {len(commit_list)} new commits and stored them.")
                return commit_list
            else:
                logger.warning("No new commits were stored.")
                return []

        logger.info(f"No new commits to store.")
        return []
    
    except Exception as e:
        logger.error(f"Error fetching new commits: {e}")
        return []
=======
            commit_data = Commit(
                sha=full_commit.sha,
                author=full_commit.author.login,
                date=str(full_commit.commit.author.date),
                message=full_commit.commit.message,
                url=full_commit.url,
                author_email=full_commit.commit.author.email,
                description="",
                author_url=full_commit.author.url,
                repo_id=str(repo.id),
                files=commit_files
            )
            result.append(commit_data)
        return result
    
    except Exception as e:
        print(f"Error fetching commits: {e}")
        return []
>>>>>>> 8b0aec71
<|MERGE_RESOLUTION|>--- conflicted
+++ resolved
@@ -6,16 +6,12 @@
 from app.logger.logger import logger
 from app.services import supabase_service
 
-<<<<<<< HEAD
 # Add this custom exception class
 class AlreadyAnalyzedRepositoryError(Exception):
     """Exception raised when a repository has already been analyzed."""
     pass
 
 async def get_repository_commits(repo_url: str, access_token: Optional[str] = settings.GITHUB_ACCESS_TOKEN, branch: str = None, path: str = None) -> List[Commit]:
-=======
-def get_repository_commits(repo_name: str="octokerbs/50Cent-Dolar-Blue-Bot", access_token: Optional[str] = os.getenv("GITHUB_ACCESS_TOKEN"), branch: str = None, path: str = None) -> List[Commit]:
->>>>>>> 8b0aec71
     """
     Get all commits from a GitHub repository.
     Args:
@@ -249,7 +245,6 @@
                 full_commit = repo.get_commit(commit.sha)
                 logger.debug(f"Processing new commit: {full_commit.sha}")
 
-<<<<<<< HEAD
                 files = full_commit.files
                 commit_files = []
                 for file in files:
@@ -310,24 +305,4 @@
     
     except Exception as e:
         logger.error(f"Error fetching new commits: {e}")
-        return []
-=======
-            commit_data = Commit(
-                sha=full_commit.sha,
-                author=full_commit.author.login,
-                date=str(full_commit.commit.author.date),
-                message=full_commit.commit.message,
-                url=full_commit.url,
-                author_email=full_commit.commit.author.email,
-                description="",
-                author_url=full_commit.author.url,
-                repo_id=str(repo.id),
-                files=commit_files
-            )
-            result.append(commit_data)
-        return result
-    
-    except Exception as e:
-        print(f"Error fetching commits: {e}")
-        return []
->>>>>>> 8b0aec71
+        return []