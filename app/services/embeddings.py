--- conflicted
+++ resolved
@@ -4,19 +4,22 @@
 class EmbeddingModel:
     _instance = None
     _client = None
+    _client = None
 
     def __new__(cls):
         if cls._instance is None:
             cls._instance = super().__new__(cls)
-<<<<<<< HEAD
             cls._client = genai.Client(api_key=settings.GOOGLE_API_KEY)
-=======
-            cls._client = genai.Client(api_key=os.getenv("GOOGLE_API_KEY"))
->>>>>>> 8b0aec71
         return cls._instance
 
     async def get_embedding(self, texts: list[str]) -> list[float]:
+    async def get_embedding(self, texts: list[str]) -> list[float]:
         try:
+            response = self._client.models.embed_content(
+                model="text-embedding-004",
+                contents=texts,
+            )
+            return response.embeddings
             response = self._client.models.embed_content(
                 model="text-embedding-004",
                 contents=texts,
@@ -29,6 +32,7 @@
 embedding_model = EmbeddingModel()
 
 async def get_text_embedding(texts: list[str]) -> list[float]:
+async def get_text_embedding(texts: list[str]) -> list[float]:
     """
     Generates a text embedding for the given text using the Gemini API.
 
@@ -38,4 +42,5 @@
     Returns:
         A list of floats representing the embedding.
     """
+    return await embedding_model.get_embedding(texts)
     return await embedding_model.get_embedding(texts)