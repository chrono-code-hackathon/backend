import os
from typing import Dict, Any, List, Optional
from supabase import create_client, Client
<<<<<<< HEAD
from app.models.models_commit import SubCommitAnalysis, Repository, Commit
from app.logger.logger import logger
from app.config.settings import settings
=======
from app.models.models_commit import Commit
from github import Github
import os

logger = logging.getLogger(__name__)
>>>>>>> 8b0aec71

def get_client() -> Optional[Client]:
    """
    Get a Supabase client instance.
    
    Returns:
        Supabase client or None if an error occurs
    """
    try:
        supabase_url = settings.SUPABASE_URL
        supabase_key = settings.SUPABASE_KEY
        
        if not supabase_url or not supabase_key:
            logger.error("Supabase URL or key not found in environment variables")
            return None
        
        logger.info("Creating Supabase client")
        client = create_client(supabase_url, supabase_key)
        logger.info("Supabase client created successfully")
        return client
    
    except Exception as e:
        logger.error(f"Error creating Supabase client: {e}")
        return None
def store_repository(repo_name: str) -> Dict[str, Any]:
    """
    Store repository information in Supabase.
    
    Args:
        repo_name: String containing repository name in format "owner/repo"
        
    Returns:
        Dictionary with result information
    """
    try:
        # Initialize Supabase client
        supabase = get_client()
        if not supabase:
            return {"error": "Failed to initialize Supabase client"}
        
        access_token = os.getenv("GITHUB_ACCESS_TOKEN")
        g = Github(access_token) if access_token else Github()
        
        try:
            github_repo = g.get_repo(repo_name)
            
            repo_data = {
                'id': str(github_repo.id),
                'name': github_repo.name,
                'url': github_repo.html_url
            }
            
            # Check if repository already exists
            existing = supabase.table('repositories').select('id').eq('id', repo_data['id']).execute()
            
            if not existing.data:
                # Insert new repository
                result = supabase.table('repositories').insert(repo_data).execute()
                return {"message": "Repository stored successfully", "data": result.data}
            else:
                # Update existing repository
                result = supabase.table('repositories').update(repo_data).eq('id', repo_data['id']).execute()
                return {"message": "Repository updated successfully", "data": result.data}
                
        except Exception as e:
            logger.error(f"Error fetching repository from GitHub: {e}")
            return {"error": f"Failed to fetch repository from GitHub: {str(e)}"}
    
    except Exception as e:
        logger.error(f"Error storing repository: {e}")
        return {"error": f"Failed to store repository: {str(e)}"}

<<<<<<< HEAD
import asyncio
async def store_commits(commits: List[Commit]) -> Dict[str, Any]:
=======
def store_commits(commits: List[Commit]) -> Dict[str, Any]:
>>>>>>> 8b0aec71
    """
    Store commits in Supabase in batches, handling potential duplicates efficiently.

    Args:
        commits: List of Commit objects
<<<<<<< HEAD

=======
        
>>>>>>> 8b0aec71
    Returns:
        Dictionary with result information, including counts of inserted and existing commits.
    """
    try:
        logger.info(f"Storing {len(commits)} commits in Supabase")
        supabase = get_client()
        if not supabase:
            logger.error("Failed to initialize Supabase client")
            return {"error": "Failed to initialize Supabase client"}

        inserted_commits = []
<<<<<<< HEAD
        existing_commits = []
        errors = []
        batch_size = settings.BATCH_SIZE if hasattr(settings, 'BATCH_SIZE') else 50

        for i in range(0, len(commits), batch_size):
            batch = commits[i:i + batch_size]
            commits_data = [commit.model_dump() for commit in batch]

            # Prepare data for insertion
            for commit_data in commits_data:
                try:
                    result = supabase.table('commits').insert(commit_data).execute()
                    if result.data:
                        inserted_commits.append(commit_data)
                except Exception as e:
                    if "duplicate key value violates unique constraint" in str(e):
                        logger.warning(f"Commit with SHA {commit_data['sha']} already exists.")
                        existing_commits.append(commit_data['sha'])
                    else:
                        logger.error(f"Error inserting commit {commit_data['sha']}: {str(e)}")
                        errors.append(str(e))

        inserted_count = len(inserted_commits)
        existing_count = len(existing_commits)
=======
        commit_count = 0
        
        for commit in commits:
            commit_count += 1
            
            # Convert the files list to a format suitable for JSONB storage
            files_json = [file.model_dump() for file in commit.files]
            
            commit_data = {
                'sha': commit.sha,
                'author': commit.author,
                'date': commit.date,
                'message': commit.message,
                'url': commit.url,
                'author_email': commit.author_email,
                'description': commit.description,
                'author_url': commit.author_url,
                'repo_id': commit.repo_id,
                'files': files_json  # Store files as JSONB
            }
            
            # Check if commit already exists
            existing = supabase.table('commits').select('sha').eq('sha', commit.sha).execute()
            
            if not existing.data:
                # Insert new commit
                result = supabase.table('commits').insert(commit_data).execute()
                if result.data:
                    inserted_commits.append(commit_data)
>>>>>>> 8b0aec71
        
        if errors:
            error_message = f"Errors occurred during commit insertion: {errors}"
            logger.error(error_message)
            return {"error": error_message}

        result_message = f"Successfully processed {len(commits)} commits. Inserted {inserted_count} new commits. {existing_count} commits already existed."
        logger.info(result_message)

        return {
            "message": result_message,
            "inserted_commits": inserted_commits,
            "existing_commits": existing_commits
        }

    except Exception as e:
        logger.error(f"Error storing commits: {e}")
        return {"error": str(e)}
<<<<<<< HEAD


def store_commit_analyses(analyses: List[SubCommitAnalysis]) -> Dict[str, Any]:
    """
    Store commit analyses in Supabase.
=======
    
# def store_commit_analyses(analyses: List[SubCommitAnalysis]) -> Dict[str, Any]:
#     """
#     Store commit analyses in Supabase.
>>>>>>> 8b0aec71
    
#     Args:
#         analyses: List of SubCommitAnalysis objects
        
<<<<<<< HEAD
    Returns:
        Dictionary with result information
    """
    try:
        logger.info(f"Storing {len(analyses)} commit analyses in Supabase")
        # Initialize Supabase client
        supabase = get_client()
        if not supabase:
            logger.error("Failed to initialize Supabase client")
            return {"error": "Failed to initialize Supabase client"}

        # Convert SubCommitAnalysis objects to dictionaries
        analyses_data = [analysis.dict() for analysis in analyses]

        # Fetch existing commit_sha values
        existing_analyses_query = supabase.table('commit_analyses').select('commit_sha').in_('commit_sha', [analysis['commit_sha'] for analysis in analyses_data])
        existing_analyses_result = existing_analyses_query.execute()
        existing_commit_shas = {item['commit_sha'] for item in existing_analyses_result.data}

        # Filter out analyses that already exist
        new_analyses_data = [analysis for analysis in analyses_data if analysis['commit_sha'] not in existing_commit_shas]
            
        inserted_count = 0
        if new_analyses_data:
            result = supabase.table('commit_analyses').insert(new_analyses_data).execute()
            inserted_count = len(result.data) if result.data else 0
        
        result_message = f"Successfully processed {len(analyses)} analyses. Inserted {inserted_count} new analyses."
        logger.info(result_message)
        return {
            "message": result_message,
            "inserted_analyses": new_analyses_data
        }
=======
#     Returns:
#         Dictionary with result information
#     """
#     try:
#         # Initialize Supabase client
#         supabase = get_client()
#         if not supabase:
#             return {"error": "Failed to initialize Supabase client"}

#         # Convert SubCommitAnalysis objects to dictionaries
#         analyses_data = [analysis.dict() for analysis in analyses]
            
#         supabase.table('commit_analyses').insert(analyses_data).execute()
        
#         return {
#             "message": f"Successfully processed {len(analyses)} analyses. Inserted {len(analyses)} new analyses.",
#             "inserted_analyses": analyses
#         }
>>>>>>> 8b0aec71
    
#     except Exception as e:
#         logger.error(f"Error storing commit analyses: {e}")
#         return {"error": str(e)}

class AlreadyAnalyzedRepositoryError(Exception):
    """Exception raised for errors in the repository."""
    def __init__(self, message="Repository has already been analyzed."):
        self.message = message
        super().__init__(self.message)

def store_repo(repos: List[Repository]) -> Dict[str, Any]:
    """
    Store repository information in Supabase.
    Handles potential duplicate key errors by checking for existing repositories.
    
    Args:
        repos: List of Repository objects to store
        
    Returns:
        Dict with status of the operation
    """
    try:
        supabase = get_client()
        if not supabase:
            return {"error": "Failed to connect to Supabase"}
        
        logger.info(f"Storing {len(repos)} repositories in Supabase")
        
        # Convert Repository objects to dictionaries
        new_repos_data = [repo.model_dump() for repo in repos]
        
        # Attempt to insert repositories into Supabase
        try:
            result = supabase.table('repositories').insert(new_repos_data).execute()
            # Success case - just return the data
            return {"message": f"Successfully stored repositories", "data": result.data}
        except Exception as e:
            logger.error(f"Error inserting repositories: {str(e)}")
            # Check if the error is a duplicate key violation
            if "duplicate key value violates unique constraint" in str(e):
                logger.warning("Duplicate key violation detected. Repository likely already analyzed.")
                return {"error": "Repository already analyzed", "code": "duplicate_key"}
            else:
                # If it's another type of error, return the error message
                return {"error": str(e)}
            
    except Exception as e:
        logger.error(f"Error storing repositories: {str(e)}")
        return {"error": str(e)}


# def test_connection() -> Dict[str, Any]:
#     """
#     Test the Supabase connection.
    
<<<<<<< HEAD
    Returns:
        Dictionary with test result
    """
    try:
        logger.info("Testing Supabase connection")
        client = get_client()
        if not client:
            logger.error("Supabase client not initialized")
            return {"error": "Supabase client not initialized"}
            
        data = client.table('test').select("*").execute()
        logger.info("Supabase connection successful")
        return {"message": "Supabase connection successful", "data": data.data}
=======
#     Returns:
#         Dictionary with test result
#     """
#     try:
#         client = get_client()
#         if not client:
#             return {"error": "Supabase client not initialized"}
            
#         data = client.table('test').select("*").execute()
#         return {"message": "Supabase connection successful", "data": data.data}
>>>>>>> 8b0aec71
    
#     except Exception as e:
#         logger.error(f"Error testing Supabase connection: {e}")
#         return {"error": str(e)} <|MERGE_RESOLUTION|>--- conflicted
+++ resolved
@@ -1,17 +1,9 @@
 import os
 from typing import Dict, Any, List, Optional
 from supabase import create_client, Client
-<<<<<<< HEAD
 from app.models.models_commit import SubCommitAnalysis, Repository, Commit
 from app.logger.logger import logger
 from app.config.settings import settings
-=======
-from app.models.models_commit import Commit
-from github import Github
-import os
-
-logger = logging.getLogger(__name__)
->>>>>>> 8b0aec71
 
 def get_client() -> Optional[Client]:
     """
@@ -36,70 +28,15 @@
     except Exception as e:
         logger.error(f"Error creating Supabase client: {e}")
         return None
-def store_repository(repo_name: str) -> Dict[str, Any]:
-    """
-    Store repository information in Supabase.
-    
-    Args:
-        repo_name: String containing repository name in format "owner/repo"
-        
-    Returns:
-        Dictionary with result information
-    """
-    try:
-        # Initialize Supabase client
-        supabase = get_client()
-        if not supabase:
-            return {"error": "Failed to initialize Supabase client"}
-        
-        access_token = os.getenv("GITHUB_ACCESS_TOKEN")
-        g = Github(access_token) if access_token else Github()
-        
-        try:
-            github_repo = g.get_repo(repo_name)
-            
-            repo_data = {
-                'id': str(github_repo.id),
-                'name': github_repo.name,
-                'url': github_repo.html_url
-            }
-            
-            # Check if repository already exists
-            existing = supabase.table('repositories').select('id').eq('id', repo_data['id']).execute()
-            
-            if not existing.data:
-                # Insert new repository
-                result = supabase.table('repositories').insert(repo_data).execute()
-                return {"message": "Repository stored successfully", "data": result.data}
-            else:
-                # Update existing repository
-                result = supabase.table('repositories').update(repo_data).eq('id', repo_data['id']).execute()
-                return {"message": "Repository updated successfully", "data": result.data}
-                
-        except Exception as e:
-            logger.error(f"Error fetching repository from GitHub: {e}")
-            return {"error": f"Failed to fetch repository from GitHub: {str(e)}"}
-    
-    except Exception as e:
-        logger.error(f"Error storing repository: {e}")
-        return {"error": f"Failed to store repository: {str(e)}"}
-
-<<<<<<< HEAD
+
 import asyncio
 async def store_commits(commits: List[Commit]) -> Dict[str, Any]:
-=======
-def store_commits(commits: List[Commit]) -> Dict[str, Any]:
->>>>>>> 8b0aec71
     """
     Store commits in Supabase in batches, handling potential duplicates efficiently.
 
     Args:
         commits: List of Commit objects
-<<<<<<< HEAD
-
-=======
-        
->>>>>>> 8b0aec71
+
     Returns:
         Dictionary with result information, including counts of inserted and existing commits.
     """
@@ -111,7 +48,6 @@
             return {"error": "Failed to initialize Supabase client"}
 
         inserted_commits = []
-<<<<<<< HEAD
         existing_commits = []
         errors = []
         batch_size = settings.BATCH_SIZE if hasattr(settings, 'BATCH_SIZE') else 50
@@ -136,37 +72,6 @@
 
         inserted_count = len(inserted_commits)
         existing_count = len(existing_commits)
-=======
-        commit_count = 0
-        
-        for commit in commits:
-            commit_count += 1
-            
-            # Convert the files list to a format suitable for JSONB storage
-            files_json = [file.model_dump() for file in commit.files]
-            
-            commit_data = {
-                'sha': commit.sha,
-                'author': commit.author,
-                'date': commit.date,
-                'message': commit.message,
-                'url': commit.url,
-                'author_email': commit.author_email,
-                'description': commit.description,
-                'author_url': commit.author_url,
-                'repo_id': commit.repo_id,
-                'files': files_json  # Store files as JSONB
-            }
-            
-            # Check if commit already exists
-            existing = supabase.table('commits').select('sha').eq('sha', commit.sha).execute()
-            
-            if not existing.data:
-                # Insert new commit
-                result = supabase.table('commits').insert(commit_data).execute()
-                if result.data:
-                    inserted_commits.append(commit_data)
->>>>>>> 8b0aec71
         
         if errors:
             error_message = f"Errors occurred during commit insertion: {errors}"
@@ -185,23 +90,15 @@
     except Exception as e:
         logger.error(f"Error storing commits: {e}")
         return {"error": str(e)}
-<<<<<<< HEAD
 
 
 def store_commit_analyses(analyses: List[SubCommitAnalysis]) -> Dict[str, Any]:
     """
     Store commit analyses in Supabase.
-=======
-    
-# def store_commit_analyses(analyses: List[SubCommitAnalysis]) -> Dict[str, Any]:
-#     """
-#     Store commit analyses in Supabase.
->>>>>>> 8b0aec71
     
 #     Args:
 #         analyses: List of SubCommitAnalysis objects
         
-<<<<<<< HEAD
     Returns:
         Dictionary with result information
     """
@@ -235,30 +132,10 @@
             "message": result_message,
             "inserted_analyses": new_analyses_data
         }
-=======
-#     Returns:
-#         Dictionary with result information
-#     """
-#     try:
-#         # Initialize Supabase client
-#         supabase = get_client()
-#         if not supabase:
-#             return {"error": "Failed to initialize Supabase client"}
-
-#         # Convert SubCommitAnalysis objects to dictionaries
-#         analyses_data = [analysis.dict() for analysis in analyses]
-            
-#         supabase.table('commit_analyses').insert(analyses_data).execute()
-        
-#         return {
-#             "message": f"Successfully processed {len(analyses)} analyses. Inserted {len(analyses)} new analyses.",
-#             "inserted_analyses": analyses
-#         }
->>>>>>> 8b0aec71
-    
-#     except Exception as e:
-#         logger.error(f"Error storing commit analyses: {e}")
-#         return {"error": str(e)}
+    
+    except Exception as e:
+        logger.error(f"Error storing commit analyses: {e}")
+        return {"error": str(e)}
 
 class AlreadyAnalyzedRepositoryError(Exception):
     """Exception raised for errors in the repository."""
@@ -311,7 +188,6 @@
 #     """
 #     Test the Supabase connection.
     
-<<<<<<< HEAD
     Returns:
         Dictionary with test result
     """
@@ -325,18 +201,6 @@
         data = client.table('test').select("*").execute()
         logger.info("Supabase connection successful")
         return {"message": "Supabase connection successful", "data": data.data}
-=======
-#     Returns:
-#         Dictionary with test result
-#     """
-#     try:
-#         client = get_client()
-#         if not client:
-#             return {"error": "Supabase client not initialized"}
-            
-#         data = client.table('test').select("*").execute()
-#         return {"message": "Supabase connection successful", "data": data.data}
->>>>>>> 8b0aec71
     
 #     except Exception as e:
 #         logger.error(f"Error testing Supabase connection: {e}")
